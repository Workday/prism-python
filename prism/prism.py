"""
Load data into Workday Prism Analytics.

The Prism API provides a flexible, secure and scalable way to load data into
Workday Prism Analytics.
"""

import logging
import json
import random
import requests

# set up basic logging
logger = logging.getLogger()
handler = logging.StreamHandler()
formatter = logging.Formatter("%(asctime)s %(levelname)s: %(message)s", "%Y-%m-%d %H:%M:%S")
handler.setFormatter(formatter)
logger.addHandler(handler)
logger.setLevel(logging.INFO)


def load_schema(filename):
    """Load schema from a JSON file.

    Parameters
    ----------
    filename : str
        The path to your file.

    Returns
    -------
    schema : dict
        A dictionary containing the schema for your dataset.

    """
    with open(filename) as f:
        schema = json.load(f)

    return schema


class Prism:
    """Base class for interacting with the Workday Prism API.

    Attributes
    ----------
    base_url : str
        The URL for the API client

    tenant_name : str
        The name of your Workday tenant

    client_id : str
        The Client ID for your registered API client

    client_secret : str
        The Client Secret for your registered API client

    refresh_token : str
        The Refresh Token for your registered API client
    """

<<<<<<< HEAD
    def __init__(self, base_url, tenant_name, client_id,
                 client_secret, refresh_token, version="v2"):
        """Init the Prism class with required attribues."""
=======
    def __init__(self, base_url, tenant_name, client_id, client_secret, refresh_token):
        """Init the Prism class with required attributes."""
>>>>>>> 8518a3d0
        self.base_url = base_url
        self.tenant_name = tenant_name
        self.client_id = client_id
        self.client_secret = client_secret
        self.refresh_token = refresh_token
<<<<<<< HEAD
        self.token_endpoint = "{}/ccx/oauth2/{}/token".format(
            base_url, tenant_name)
        self.version=version
        self.rest_endpoint = "{}/ccx/api/{}/{}".format(base_url, version, tenant_name)
        self.prism_endpoint = "{}/ccx/api/prismAnalytics/{}/{}".format(
            base_url, version, tenant_name
        )
        self.upload_endpoint = "{}/wday/opa/tenant/{}/service/wBuckets".format(
            base_url, tenant_name
        )
=======
        self.token_endpoint = "{}/ccx/oauth2/{}/token".format(base_url, tenant_name)
        self.rest_endpoint = "{}/ccx/api/v1/{}".format(base_url, tenant_name)
        self.prism_endpoint = "{}/ccx/api/prismAnalytics/v1/{}".format(base_url, tenant_name)
        self.upload_endpoint = "{}/wday/opa/tenant/{}/service/wBuckets".format(base_url, tenant_name)
>>>>>>> 8518a3d0
        self.bearer_token = None

    def create_bearer_token(self):
        """Exchange a refresh token for an access token.

        Parameters
        ----------
        None

        Returns
        -------
        If the request is successful, the access token is added to the Prism()
        class.

        """
        headers = {"Content-Type": "application/x-www-form-urlencoded"}

        data = {
            "grant_type": "refresh_token",
            "refresh_token": self.refresh_token,
            "client_id": self.client_id,
            "client_secret": self.client_secret,
        }

        r = requests.post(self.token_endpoint, headers=headers, data=data)

        if r.status_code == 200:
            logging.info("Successfully obtained bearer token")
            self.bearer_token = r.json()["access_token"]
        else:
            logging.warning("HTTP Error {}".format(r.status_code))

    def create_dataset(self, dataset_name):
        """Create an empty dataset of type "API".

        Parameters
        ----------
        dataset_name : str
            The dataset name. The name must be unique and conform to the name
            validation rules.

        Returns
        -------
        If the request is successful, a dictionary containing information about
        the new dataset is returned.

        """
        url = self.prism_endpoint + "/datasets"

        headers = {
            "Authorization": "Bearer " + self.bearer_token,
            "Content-Type": "application/json",
        }

        data = {"name": dataset_name}

        r = requests.post(url, headers=headers, data=json.dumps(data))

        if r.status_code == 201:
            logging.info("Successfully created an empty API dataset")
            return r.json()
        elif r.status_code == 400:
            logging.warning(r.json()["errors"][0]["error"])
        else:
            logging.warning("HTTP Error {}".format(r.status_code))

    def create_bucket(self, schema, dataset_id, operation="Replace"):
        """Create a temporary bucket to upload files.

        Parameters
        ----------
        schema : dict
            A dictionary containing the schema for your dataset.

        dataset_id : str
            The ID of the dataset that this bucket is to be associated with.

        operation : str
            If not specified, defaults to "Replace" operation
            Optional values - "Replace" or "Append"

        Returns
        -------
        If the request is successful, a dictionary containing information about
        the new bucket is returned.

        """
        url = self.prism_endpoint + "/wBuckets"

        headers = {
            "Authorization": "Bearer " + self.bearer_token,
            "Content-Type": "application/json",
        }

        data = {
            "name": "bucket_" + str(random.randint(100000, 999999)),
            "operation": {"id": "Operation_Type=" + operation},
            "targetDataset": {"id": dataset_id},
            "schema": schema,
        }

        r = requests.post(url, headers=headers, data=json.dumps(data))

        if r.status_code == 201:
            logging.info("Successfully created a new wBucket")
            return r.json()
        elif r.status_code == 400:
            logging.warning(r.json()["errors"][0]["error"])
        else:
            logging.warning("HTTP Error {}".format(r.status_code))

    def upload_file_to_bucket(self, bucket_id, filename):
        """Upload a file to a given bucket.

        Parameters
        ----------
        bucket_id : str
            The ID of the bucket that the file should be added to.

        filename : str
            The path to your file to upload to the bucket. The file must be
            gzip compressed delimited and the file must conform to the file
            size limits.

        Returns
        -------
        None

        """
        url = self.upload_endpoint + "/" + bucket_id + "/files"

        headers = {"Authorization": "Bearer " + self.bearer_token}

        files = {"file": open(filename, "rb")}

        r = requests.post(url, headers=headers, files=files)

        if r.status_code == 200:
            logging.info("Successfully uploaded file to the bucket")
        else:
            logging.warning("HTTP Error {}".format(r.status_code))

    def complete_bucket(self, bucket_id):
        """Finalize the bucket once all files have been added.

        Parameters
        ----------
        bucket_id : str
            The ID of the bucket to be marked as complete.

        Returns
        -------
        None

        """
        url = self.prism_endpoint + "/wBuckets/" + bucket_id + "/complete"

        headers = {
            "Authorization": "Bearer " + self.bearer_token,
            "Content-Type": "application/json",
        }

        data = {}

        r = requests.post(url, headers=headers, data=json.dumps(data))

        if r.status_code == 201:
            logging.info("Successfully completed the bucket")
        else:
            logging.warning("HTTP Error {}".format(r.status_code))

    def list_bucket(self, bucket_id=None):
        """Obtain details for all buckets or a given bucket.

        Parameters
        ----------
        bucket_id : str
            The ID of the bucket to obtain details about. If the default value
            of None is specified, details regarding all buckets is returned.

        Returns
        -------
        If the request is successful, a dictionary containing information about
        the bucket is returned.

        """
        url = self.prism_endpoint + "/wBuckets"

        if bucket_id is not None:
            url = url + "/" + bucket_id

        headers = {"Authorization": "Bearer " + self.bearer_token}

        r = requests.get(url, headers=headers)

        if r.status_code == 200:
            logging.info("Successfully obtained information about your buckets")
            return r.json()
        else:
            logging.warning("HTTP Error {}".format(r.status_code))

    def list_dataset(self, dataset_id=None):
        """Obtain details for all datasets or a given dataset.

        Parameters
        ----------
        dataset_id : str
            The ID of the dataset to obtain details about. If the default value
            of None is specified, details regarding all datasets is returned.

        Returns
        -------
        If the request is successful, a dictionary containing information about
        the dataset is returned.

        """
        url = self.prism_endpoint + "/datasets"

        if dataset_id is not None:
            url = url + "/" + dataset_id

        headers = {"Authorization": "Bearer " + self.bearer_token}

        r = requests.get(url, headers=headers)

        if r.status_code == 200:
            logging.info("Successfully obtained information about your datasets")
            return r.json()
        else:
            logging.warning("HTTP Error {}".format(r.status_code))

    def describe_dataset(self, dataset_id=None):
        """Obtain details for for a given dataset/table

        Parameters
        ----------
        dataset_id : str
            The ID of the dataset to obtain datails about. If the default value
            of None is specified, details regarding all datasets is returned.

        Returns
        -------
        If the request is successful, a dictionary containing information about
        the dataset is returned.

        """
        url = self.prism_endpoint + "/datasets"

        if dataset_id is not None:
            url = url + "/" + dataset_id + "/describe"

        headers = {"Authorization": "Bearer " + self.bearer_token}

        r = requests.get(url, headers=headers)

        if r.status_code == 200:
            logging.info(
                "Successfully obtained information about your datasets")
            return r.json()
        else:
            logging.warning("HTTP Error {}".format(r.status_code))

    def convert_describe_schema_to_bucket_schema(self, describe_schema):
        """Convert schema (derived from describe dataset/table) to bucket schema

        Parameters
        ----------
        schema : dict
            A dictionary containing the describe schema for your dataset.

        Returns
        -------
        If the request is succesful, a dictionary containing the bucket schema is returned.
        The results can then be passed to the create_bucket function

        """

        # describe_schema is a python dict object and needs to be accessed as such, 'data' is the top level object, but this is itself a
        # list (with just one item) so needs the list index, in this case 0. 'fields' is found in the dict that is in ['data'][0]
        fields = describe_schema['data'][0]['fields']

        # Now trim our fields data to keep just what we need
        for i in fields:
            del i['id']
            del i['displayName']
            del i['fieldId']

        # Get rid of the WPA_ fields...
        fields[:] = [x for x in fields if not "WPA" in x['name']]

        # The "header" for the load schema
        bucket_schema = {
            "parseOptions":{
            "fieldsDelimitedBy":",",
            "fieldsEnclosedBy":"\"",
            "headerLinesToIgnore":1,
            "charset":{
                "id":"Encoding=UTF-8"
                },
            "type":{
                "id":"Schema_File_Type=Delimited"
                }
            }
        }

        # The footer for the load schema
        schemaVersion={
            "id":"Schema_Version=1.0"
            }

        bucket_schema['fields']=fields
        bucket_schema['schemaVersion']=schemaVersion

        return bucket_schema<|MERGE_RESOLUTION|>--- conflicted
+++ resolved
@@ -60,20 +60,14 @@
         The Refresh Token for your registered API client
     """
 
-<<<<<<< HEAD
     def __init__(self, base_url, tenant_name, client_id,
                  client_secret, refresh_token, version="v2"):
         """Init the Prism class with required attribues."""
-=======
-    def __init__(self, base_url, tenant_name, client_id, client_secret, refresh_token):
-        """Init the Prism class with required attributes."""
->>>>>>> 8518a3d0
         self.base_url = base_url
         self.tenant_name = tenant_name
         self.client_id = client_id
         self.client_secret = client_secret
         self.refresh_token = refresh_token
-<<<<<<< HEAD
         self.token_endpoint = "{}/ccx/oauth2/{}/token".format(
             base_url, tenant_name)
         self.version=version
@@ -84,12 +78,6 @@
         self.upload_endpoint = "{}/wday/opa/tenant/{}/service/wBuckets".format(
             base_url, tenant_name
         )
-=======
-        self.token_endpoint = "{}/ccx/oauth2/{}/token".format(base_url, tenant_name)
-        self.rest_endpoint = "{}/ccx/api/v1/{}".format(base_url, tenant_name)
-        self.prism_endpoint = "{}/ccx/api/prismAnalytics/v1/{}".format(base_url, tenant_name)
-        self.upload_endpoint = "{}/wday/opa/tenant/{}/service/wBuckets".format(base_url, tenant_name)
->>>>>>> 8518a3d0
         self.bearer_token = None
 
     def create_bearer_token(self):
